--- conflicted
+++ resolved
@@ -374,17 +374,10 @@
                 y_val_kf = (y_val_kf - self.m) / self.std  # Standardize the target variable
             if tune:
                 self.tune_hparams(X_train_kf, y_train_kf, self.param_grid, tune_folds)
-<<<<<<< HEAD
             else:
                 self.model.fit(X_train_kf, y_train_kf)
 
                 
-=======
-                #tune = False
-            else:
-                self.model.fit(X_train_kf, y_train_kf)
-
->>>>>>> d06060ad
             pred = self.model.predict(X_val_kf)
             if self.standardize:
                 pred = pred * self.std + self.m
