import warnings
warnings.filterwarnings("ignore")
import os
os.environ["PYTHONWARNINGS"] = "ignore"
from model_classes.NGBoostRegressionModel import NGBoostRegressionModel
import pandas as pd
from model_classes.faster_evidential_boost import NormalInverseGamma, NIGLogScore
from ngboost.distns.normal import Normal, NormalCRPScore, NormalLogScore
from sklearn.tree import DecisionTreeRegressor
from matplotlib import pyplot as plt
import numpy as np
import logging
from xgboost import XGBRegressor
from sklearn.datasets import load_diabetes
<<<<<<< HEAD
=======
from sklearn.preprocessing import StandardScaler
>>>>>>> 71f8426e
from utils.my_logging import Logging



#from sklearn.datasets import load_diabetes
# --- Dynamic Tobit bound functions ---


def main(folder_path, data_path, target, identifier, out, folds=10):
<<<<<<< HEAD
    # --- SETUP LOGGING ---
    
=======
   
>>>>>>> 71f8426e
    test_split_size = 0.2
    Feature_Selection = {}
    target_col = identifier + "_" + target
    possible_targets = ["ratio", "diff"] 
    ignored_targets = [t for t in possible_targets if t != target]
    ignored_target_cols = [identifier + "_" + t for t in ignored_targets]
    data_df = pd.read_csv(folder_path + data_path)
    columns_to_drop = ['Pat_ID'] + [col for col in ignored_target_cols if col in data_df.columns]
    data_df = data_df.drop(columns=columns_to_drop)
<<<<<<< HEAD
    data_df[target_col] = data_df[target_col].sample(frac=1, random_state=42).reset_index(drop=True)
    Feature_Selection['target'] = target_col
    Feature_Selection['features'] = [col for col in data_df.columns if col != Feature_Selection['target']]
    save_path = os.path.join(folder_path, out)

=======
    Feature_Selection['target'] = target_col
    Feature_Selection['features'] = [col for col in data_df.columns if col != Feature_Selection['target']]
    save_path = os.path.join(folder_path, out)
    
>>>>>>> 71f8426e
    ### test
    #X, y = load_diabetes(return_X_y=True, as_frame=True)
    #X = X.sample(n=150, random_state=42)
    #y = y.loc[X.index]
    #
    #data_df = pd.concat([X, y.rename("target")], axis=1)
<<<<<<< HEAD
    #if "LEDD_reduc" in data_df.columns:
    #    print("Maximal element of 'LEDD_reduc':", data_df["LEDD_reduc"].max())
    #else:
    #    print("'LEDD_reduc' column not found in data_df")
=======
>>>>>>> 71f8426e
    #Feature_Selection['target'] = "target"
    #Feature_Selection['features'] = [col for col in data_df.columns if col != Feature_Selection['target']]
    #save_path = os.path.join(folder_path, "test/test_diabetes/NGBoost")
    ### test ende

    os.makedirs(save_path, exist_ok=True)
    os.makedirs(os.path.join(save_path, 'log'), exist_ok=True)
    logging = Logging(f'{save_path}/log').get_logger()

    # --- Print all selected parameters ---
    logging.info('-------------------------------------------')
    logging.info(f"Folder Path: {folder_path}")
    logging.info(f"Data Path: {data_path}")
    logging.info(f"Target: {target}")
    logging.info(f"Identifier: {identifier}")
    logging.info(f"Output Path: {out}")
    logging.info(f"Folds: {folds}")
    logging.info('-------------------------------------------\n')
    # Random Forest Model
     #XGBoost hyperparameters grid    
    # Define the parameter grid for NGBoost
    #define bounds
    #if target == "sum_post":
        #if identifier == "BDI":
        #    NIGLogScore.set_bounds(0, 63)
        #elif identifier == "MoCA":
        #    NIGLogScore.set_bounds(0, 30)
    
    

    param_grid_ngb = {
    #'Dist': [NormalInverseGamma],
    #'Score' : [NIGLogScore],
    'n_estimators': [450, 500, 550, 600, 650],
    'learning_rate': [0.01, 0.1],
    'Base__max_depth': [3, 4, 5],
    'Score__evid_strength': [0.1],
    'Score__kl_strength': [0.01],
    }
    
    
    # BEST ONES: 600, 0.1 and for regs 0.1 and 0.001
    NGB_Hparams = {
        'Dist': NormalInverseGamma,
        'Score' : NIGLogScore,
<<<<<<< HEAD
        'n_estimators': 100,
=======
        'n_estimators': 600,
>>>>>>> 71f8426e
        'learning_rate': 0.01,
        'natural_gradient': True,
        #'Score_kwargs': {'evid_strength': 0.1, 'kl_strength': 0.01},
        'verbose': False,
        'Base': DecisionTreeRegressor(max_depth=3)  # specify the depth here
    }

    model = NGBoostRegressionModel(
        data_df=data_df, 
        feature_selection=Feature_Selection, 
        target_name=target,
        ngb_hparams=NGB_Hparams,
        test_split_size=test_split_size,
        save_path=save_path,
        identifier=identifier,
        top_n=-1,
        param_grid=param_grid_ngb,
<<<<<<< HEAD
        standardize=True,
=======
        standardize=False,
>>>>>>> 71f8426e
        logging=logging)
    
    metrics = model.evaluate(
        folds=folds, 
        tune=True, 
        nested=True, 
        tune_folds=20, 
        get_shap=True,
        uncertainty=False)
    
    # Set up logging
    #logging.basicConfig(level=logging.INFO, format='%(asctime)s - %(levelname)s - %(message)s')
    
    # Log the metrics
    #logging.info(f"Aleatoric Uncertainty: {metrics['aleatoric']}")
    #logging.info(f"Epistemic Uncertainty: {metrics['epistemic']}")
    model.plot(f"Actual vs. Prediction (NGBoost) - {identifier}")
    _,_, removals= model.feature_ablation(folds=folds, tune=True, tune_folds=20)
    model.calibration_analysis()
    
    
   
        
        

if __name__ == "__main__":
    #folder_path = "/Users/georgtirpitz/Library/CloudStorage/OneDrive-Persönlich/Neuromodulation/PD-MultiModal-Prediction/"
<<<<<<< HEAD
    folder_path = "/home/georg-tirpitz/Documents/PD-MultiModal-Prediction/"
    #folder_path = "/home/georg/Documents/Neuromodulation/PD-MultiModal-Prediction/"
    main(folder_path, "data/BDI/level2/bdi_df.csv", "diff", "BDI", "results/level2_test/NGBoost", 20)
=======
    #folder_path = "/home/georg-tirpitz/Documents/PD-MultiModal-Prediction/"
    #folder_path = "/home/georg/Documents/Neuromodulation/PD-MultiModal-Prediction/"
    folder_path = "/home/ubuntu/PD-MultiModal-Prediction/"
    main(folder_path, "data/MoCA/level2/moca_df.csv", "ratio", "MoCA", "results/MoCA/level2/NGBoost", -1)
>>>>>>> 71f8426e
    <|MERGE_RESOLUTION|>--- conflicted
+++ resolved
@@ -12,10 +12,6 @@
 import logging
 from xgboost import XGBRegressor
 from sklearn.datasets import load_diabetes
-<<<<<<< HEAD
-=======
-from sklearn.preprocessing import StandardScaler
->>>>>>> 71f8426e
 from utils.my_logging import Logging
 
 
@@ -25,12 +21,7 @@
 
 
 def main(folder_path, data_path, target, identifier, out, folds=10):
-<<<<<<< HEAD
-    # --- SETUP LOGGING ---
-    
-=======
    
->>>>>>> 71f8426e
     test_split_size = 0.2
     Feature_Selection = {}
     target_col = identifier + "_" + target
@@ -40,31 +31,16 @@
     data_df = pd.read_csv(folder_path + data_path)
     columns_to_drop = ['Pat_ID'] + [col for col in ignored_target_cols if col in data_df.columns]
     data_df = data_df.drop(columns=columns_to_drop)
-<<<<<<< HEAD
-    data_df[target_col] = data_df[target_col].sample(frac=1, random_state=42).reset_index(drop=True)
-    Feature_Selection['target'] = target_col
-    Feature_Selection['features'] = [col for col in data_df.columns if col != Feature_Selection['target']]
-    save_path = os.path.join(folder_path, out)
-
-=======
     Feature_Selection['target'] = target_col
     Feature_Selection['features'] = [col for col in data_df.columns if col != Feature_Selection['target']]
     save_path = os.path.join(folder_path, out)
     
->>>>>>> 71f8426e
     ### test
     #X, y = load_diabetes(return_X_y=True, as_frame=True)
     #X = X.sample(n=150, random_state=42)
     #y = y.loc[X.index]
     #
     #data_df = pd.concat([X, y.rename("target")], axis=1)
-<<<<<<< HEAD
-    #if "LEDD_reduc" in data_df.columns:
-    #    print("Maximal element of 'LEDD_reduc':", data_df["LEDD_reduc"].max())
-    #else:
-    #    print("'LEDD_reduc' column not found in data_df")
-=======
->>>>>>> 71f8426e
     #Feature_Selection['target'] = "target"
     #Feature_Selection['features'] = [col for col in data_df.columns if col != Feature_Selection['target']]
     #save_path = os.path.join(folder_path, "test/test_diabetes/NGBoost")
@@ -108,13 +84,9 @@
     
     # BEST ONES: 600, 0.1 and for regs 0.1 and 0.001
     NGB_Hparams = {
-        'Dist': NormalInverseGamma,
-        'Score' : NIGLogScore,
-<<<<<<< HEAD
+        'Dist': Normal, #NormalInverseGamma,
+        'Score' : NormalCRPScore ,#NIGLogScore,
         'n_estimators': 100,
-=======
-        'n_estimators': 600,
->>>>>>> 71f8426e
         'learning_rate': 0.01,
         'natural_gradient': True,
         #'Score_kwargs': {'evid_strength': 0.1, 'kl_strength': 0.01},
@@ -132,11 +104,7 @@
         identifier=identifier,
         top_n=-1,
         param_grid=param_grid_ngb,
-<<<<<<< HEAD
-        standardize=True,
-=======
         standardize=False,
->>>>>>> 71f8426e
         logging=logging)
     
     metrics = model.evaluate(
@@ -164,14 +132,7 @@
 
 if __name__ == "__main__":
     #folder_path = "/Users/georgtirpitz/Library/CloudStorage/OneDrive-Persönlich/Neuromodulation/PD-MultiModal-Prediction/"
-<<<<<<< HEAD
     folder_path = "/home/georg-tirpitz/Documents/PD-MultiModal-Prediction/"
     #folder_path = "/home/georg/Documents/Neuromodulation/PD-MultiModal-Prediction/"
     main(folder_path, "data/BDI/level2/bdi_df.csv", "diff", "BDI", "results/level2_test/NGBoost", 20)
-=======
-    #folder_path = "/home/georg-tirpitz/Documents/PD-MultiModal-Prediction/"
-    #folder_path = "/home/georg/Documents/Neuromodulation/PD-MultiModal-Prediction/"
-    folder_path = "/home/ubuntu/PD-MultiModal-Prediction/"
-    main(folder_path, "data/MoCA/level2/moca_df.csv", "ratio", "MoCA", "results/MoCA/level2/NGBoost", -1)
->>>>>>> 71f8426e
     