--- conflicted
+++ resolved
@@ -49,11 +49,7 @@
     linear_model.plot(f"Actual vs. Prediction (Linear Regression) - {identifier}", identifier)
 
     rf_hparams  = {
-<<<<<<< HEAD
         'n_estimators': [20, 30, 50, 100, 150],
-=======
-        'n_estimators': [50, 100, 150],
->>>>>>> 1ac99f10
         'max_depth': [4, 5, 6, 7],
     }
 
@@ -76,7 +72,6 @@
 
 
 if __name__ == "__main__":
-<<<<<<< HEAD
     #folder_path = "/Users/georgtirpitz/Library/CloudStorage/OneDrive-Persönlich/Neuromodulation/PD-MultiModal-Prediction/"
     folder_path = "/home/georg-tirpitz/Documents/PD-MultiModal-Prediction/"
     main(folder_path, "data/BDI/bdi_df.csv", "diff", "BDI", -1)
@@ -84,13 +79,4 @@
     main(folder_path, "data/BDI/bdi_df.csv", "ratio", "BDI", -1)
     main(folder_path, "data/MoCA/moca_df.csv", "ratio", "MoCA", -1)
     main(folder_path, "data/BDI/bdi_df.csv", "efficacy", "BDI", -1)
-    main(folder_path, "data/MoCA/moca_df.csv", "efficacy", "MoCA", -1)
-=======
-    folder_path = "/Users/georgtirpitz/Library/CloudStorage/OneDrive-Persönlich/Neuromodulation/PD-MultiModal-Prediction/"
-    main(folder_path, "data/BDI/bdi_df_normalized.csv", "diff", "BDI", -1)
-    main(folder_path, "data/MoCA/moca_df_normalized.csv", "diff", "MoCA", -1)
-    main(folder_path, "data/BDI/bdi_df_normalized.csv", "ratio", "BDI", -1)
-    main(folder_path, "data/MoCA/moca_df_normalized.csv", "ratio", "MoCA", -1)
-    main(folder_path, "data/BDI/bdi_df_normalized.csv", "efficacy", "BDI", -1)
-    main(folder_path, "data/MoCA/moca_df_normalized.csv", "efficacy", "MoCA", -1)
->>>>>>> 1ac99f10
+    main(folder_path, "data/MoCA/moca_df.csv", "efficacy", "MoCA", -1)