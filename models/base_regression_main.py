--- conflicted
+++ resolved
@@ -50,16 +50,11 @@
         test_split_size, 
         safe_path_linear, 
         identifier, 
-<<<<<<< HEAD
-        n_top_features)
-    linear_metrics = linear_model.evaluate(folds=folds, get_shap=False)
-=======
         n_top_features,
         lower_bound,
         upper_bound,
         )
     linear_metrics = linear_model.evaluate(folds=folds, get_shap=True)
->>>>>>> f88c5102
     linear_model.plot(f"Actual vs. Prediction (Linear Regression) - {identifier}", identifier)
 
     rf_hparams  = {
@@ -87,13 +82,8 @@
 
 
 if __name__ == "__main__":
-<<<<<<< HEAD
-    folder_path = "/Users/georgtirpitz/Library/CloudStorage/OneDrive-Persönlich/Neuromodulation/PD-MultiModal-Prediction/"
-    #folder_path = "/home/georg-tirpitz/Documents/PD-MultiModal-Prediction/"
-=======
     #folder_path = "/Users/georgtirpitz/Library/CloudStorage/OneDrive-Persönlich/Neuromodulation/PD-MultiModal-Prediction/"
     folder_path = "/home/georg-tirpitz/Documents/PD-MultiModal-Prediction/"
->>>>>>> f88c5102
     #folder_path = "/home/georg/Documents/Neuromodulation/PD-MultiModal-Prediction/"
     #main(folder_path, "data/BDI/level2/bdi_df.csv", "diff", "BDI", "/results/level2/", -1)
     #main(folder_path, "data/MoCA/level2/moca_df.csv", "diff", "MoCA", "/results/level2/", -1)
