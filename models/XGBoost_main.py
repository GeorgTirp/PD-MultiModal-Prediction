import os
from RegressionsModels import XGBoostRegressionModel
import pandas as pd
#from sklearn.datasets import load_diabetes

def main(folder_path, data_path, target, identifier, folds=10):
    target_col = identifier + "_" + target
    possible_targets = ["efficacy", "ratio", "diff"] 
    ignored_targets = [t for t in possible_targets if t != target]
    ignored_target_cols = [identifier + "_" + t for t in ignored_targets]
    data_df = pd.read_csv(folder_path + data_path)
    data_df = data_df.drop(columns=['Pat_ID']+ ignored_target_cols)
    test_split_size = 0.2
    Feature_Selection = {}
    ### test
    #X, y = load_diabetes(return_X_y=True, as_frame=True)
    #data_df = pd.concat([X, y.rename("target")], axis=1)
    #Feature_Selection['target'] = "target"
    #Feature_Selection['features'] = [col for col in data_df.columns if col != Feature_Selection['target']]
    #safe_path = os.path.join(folder_path, "test/results/XGBoost")
    ### test ende
    Feature_Selection['target'] = target_col
    Feature_Selection['features'] = [col for col in data_df.columns if col != Feature_Selection['target']]
    safe_path = os.path.join(folder_path, "results/XGBoost")
    if not os.path.exists(safe_path):
        os.makedirs(safe_path)
    # Random Forest Model
     #XGBoost hyperparameters grid    
    param_grid_xgb = {
        'n_estimators': [10, 25, 50, 100],               # Keep trees small due to sample size
        'max_depth': [2, 3, 4],                     # Shallow trees to prevent overfitting
        'learning_rate': [0.01, 0.05, 0.1],         # Smaller learning rate for better generalization
        'subsample': [0.6, 0.8, 1.0],               # Some randomness can help
        'colsample_bytree': [0.6, 0.8, 1.0],        # Feature sampling to reduce variance
        'reg_alpha': [0, 0.1, 1],                   # L1 regularization (sparse models)
        'reg_lambda': [0.1, 1, 10],                 # L2 regularization (shrink weights)
    }

    XGB_Hparams = {
        'n_estimators': param_grid_xgb['n_estimators'][0],
        'learning_rate': param_grid_xgb['learning_rate'][0],
        'max_depth': param_grid_xgb['max_depth'][0],
        'subsample': param_grid_xgb['subsample'][0],
        'colsample_bytree': param_grid_xgb['colsample_bytree'][0]
    }

    model = XGBoostRegressionModel(
        data_df, 
        Feature_Selection, 
        target,
        XGB_Hparams, 
        test_split_size, 
        safe_path, 
        identifier,
        -1,
        param_grid_xgb)
    metrics = model.evaluate(folds=folds, tune=True, nested=True, tune_folds=10, get_shap=False)
    model.plot(f"Actual vs. Prediction (XGBoost) - {identifier}")

if __name__ == "__main__":
    possible_targets = ["BDI_efficacy", "MoCA_efficacy"]
<<<<<<< HEAD
    #folder_path = "/Users/georgtirpitz/Library/CloudStorage/OneDrive-Persönlich/Neuromodulation/PD-MultiModal-Prediction/"
    folder_path = "/home/georg-tirpitz/Documents/PD-MultiModal-Prediction/"
    main(folder_path, "data/BDI/bdi_df.csv", "diff", "BDI", -1)
    main(folder_path, "data/MoCA/moca_df.csv", "diff", "MoCA", -1)
    main(folder_path, "data/BDI/bdi_df.csv", "ratio", "BDI", -1)
    main(folder_path, "data/MoCA/moca_df.csv", "ratio", "MoCA", -1)
    main(folder_path, "data/BDI/bdi_df.csv", "efficacy", "BDI", -1)
    main(folder_path, "data/MoCA/moca_df.csv", "efficacy", "MoCA", -1)
=======
    folder_path = "/Users/georgtirpitz/Library/CloudStorage/OneDrive-Persönlich/Neuromodulation/PD-MultiModal-Prediction/"
    main(folder_path, "data/BDI/bdi_df_normalized.csv", "diff", "BDI", -1)
    main(folder_path, "data/MoCA/moca_df_normalized.csv", "diff", "MoCA", -1)
    main(folder_path, "data/BDI/bdi_df_normalized.csv.", "ratio", "BDI", -1)
    main(folder_path, "data/MoCA/moca_df_normalized.csv", "ratio", "MoCA", -1)
    main(folder_path, "data/BDI/bdi_df_normalized.csv", "efficacy", "BDI", -1)
    main(folder_path, "data/MoCA/moca_df_normalized.csv", "efficacy", "MoCA", -1)
>>>>>>> 1ac99f10
<|MERGE_RESOLUTION|>--- conflicted
+++ resolved
@@ -59,7 +59,6 @@
 
 if __name__ == "__main__":
     possible_targets = ["BDI_efficacy", "MoCA_efficacy"]
-<<<<<<< HEAD
     #folder_path = "/Users/georgtirpitz/Library/CloudStorage/OneDrive-Persönlich/Neuromodulation/PD-MultiModal-Prediction/"
     folder_path = "/home/georg-tirpitz/Documents/PD-MultiModal-Prediction/"
     main(folder_path, "data/BDI/bdi_df.csv", "diff", "BDI", -1)
@@ -67,13 +66,4 @@
     main(folder_path, "data/BDI/bdi_df.csv", "ratio", "BDI", -1)
     main(folder_path, "data/MoCA/moca_df.csv", "ratio", "MoCA", -1)
     main(folder_path, "data/BDI/bdi_df.csv", "efficacy", "BDI", -1)
-    main(folder_path, "data/MoCA/moca_df.csv", "efficacy", "MoCA", -1)
-=======
-    folder_path = "/Users/georgtirpitz/Library/CloudStorage/OneDrive-Persönlich/Neuromodulation/PD-MultiModal-Prediction/"
-    main(folder_path, "data/BDI/bdi_df_normalized.csv", "diff", "BDI", -1)
-    main(folder_path, "data/MoCA/moca_df_normalized.csv", "diff", "MoCA", -1)
-    main(folder_path, "data/BDI/bdi_df_normalized.csv.", "ratio", "BDI", -1)
-    main(folder_path, "data/MoCA/moca_df_normalized.csv", "ratio", "MoCA", -1)
-    main(folder_path, "data/BDI/bdi_df_normalized.csv", "efficacy", "BDI", -1)
-    main(folder_path, "data/MoCA/moca_df_normalized.csv", "efficacy", "MoCA", -1)
->>>>>>> 1ac99f10
+    main(folder_path, "data/MoCA/moca_df.csv", "efficacy", "MoCA", -1)